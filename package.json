--- conflicted
+++ resolved
@@ -57,14 +57,9 @@
     "eslint-plugin-prettier": "^4.2.1",
     "eslint-plugin-promise": "^6.1.1",
     "express": "^4.18.2",
-<<<<<<< HEAD
     "fastify": "^4.8.1",
-    "jest": "^29.1.2",
-    "next": "12.3.1",
-=======
     "jest": "^29.4.0",
     "next": "^13.1.5",
->>>>>>> aea45441
     "node-fetch": "^2.6.7",
     "openapi-schema-validator": "^12.1.0",
     "prettier": "^2.8.3",
