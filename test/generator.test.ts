import { initTRPC } from '@trpc/server';
import { observable } from '@trpc/server/observable';
import openAPISchemaValidator from 'openapi-schema-validator';
import { OpenAPIV3 } from 'openapi-types';
import { z } from 'zod';

import {
  GenerateOpenApiDocumentOptions,
  OpenApiMeta,
  generateOpenApiDocument,
  openApiVersion,
} from '../src';
import * as zodUtils from '../src/utils/zod';

// TODO: test for duplicate paths (using getPathRegExp)

const openApiSchemaValidator = new openAPISchemaValidator({ version: openApiVersion });

const t = initTRPC.meta<OpenApiMeta>().context<any>().create();

const defaultDocOpts: GenerateOpenApiDocumentOptions = {
  title: 'tRPC OpenAPI',
  version: '1.0.0',
  baseUrl: 'http://localhost:3000/api',
};

describe('generator', () => {
  test('open api version', () => {
    expect(openApiVersion).toBe('3.0.3');
  });

  test('with empty router', () => {
    const appRouter = t.router({});

    const openApiDocument = generateOpenApiDocument(appRouter, {
      title: 'tRPC OpenAPI',
      version: '1.0.0',
      description: 'API documentation',
      baseUrl: 'http://localhost:3000/api',
      docsUrl: 'http://localhost:3000/docs',
      tags: [],
    });

    expect(openApiSchemaValidator.validate(openApiDocument).errors).toEqual([]);
    expect(openApiDocument).toMatchInlineSnapshot(`
      Object {
        "components": Object {
          "responses": Object {
            "error": Object {
              "content": Object {
                "application/json": Object {
                  "schema": Object {
                    "additionalProperties": false,
                    "properties": Object {
                      "code": Object {
                        "type": "string",
                      },
                      "issues": Object {
                        "items": Object {
                          "additionalProperties": false,
                          "properties": Object {
                            "message": Object {
                              "type": "string",
                            },
                          },
                          "required": Array [
                            "message",
                          ],
                          "type": "object",
                        },
                        "type": "array",
                      },
                      "message": Object {
                        "type": "string",
                      },
                    },
                    "required": Array [
                      "message",
                      "code",
                    ],
                    "type": "object",
                  },
                },
              },
              "description": "Error response",
            },
          },
          "securitySchemes": Object {
            "Authorization": Object {
              "scheme": "bearer",
              "type": "http",
            },
          },
        },
        "externalDocs": Object {
          "url": "http://localhost:3000/docs",
        },
        "info": Object {
          "description": "API documentation",
          "title": "tRPC OpenAPI",
          "version": "1.0.0",
        },
        "openapi": "3.0.3",
        "paths": Object {},
        "servers": Array [
          Object {
            "url": "http://localhost:3000/api",
          },
        ],
        "tags": Array [],
      }
    `);
  });

  test('with missing input', () => {
    {
      const appRouter = t.router({
        noInput: t.procedure
          .meta({ openapi: { method: 'GET', path: '/no-input' } })
          .output(z.object({ name: z.string() }))
          .query(() => ({ name: 'jlalmes' })),
      });

      expect(() => {
        generateOpenApiDocument(appRouter, defaultDocOpts);
      }).toThrowError('[query.noInput] - Input parser expects a Zod validator');
    }
    {
      const appRouter = t.router({
        noInput: t.procedure
          .meta({ openapi: { method: 'POST', path: '/no-input' } })
          .output(z.object({ name: z.string() }))
          .mutation(() => ({ name: 'jlalmes' })),
      });

      expect(() => {
        generateOpenApiDocument(appRouter, {
          title: 'tRPC OpenAPI',
          version: '1.0.0',
          baseUrl: 'http://localhost:3000/api',
        });
      }).toThrowError('[mutation.noInput] - Input parser expects a Zod validator');
    }
  });

  test('with missing output', () => {
    {
      const appRouter = t.router({
        noOutput: t.procedure
          .meta({ openapi: { method: 'GET', path: '/no-output' } })
          .input(z.object({ name: z.string() }))
          .query(({ input }) => ({ name: input.name })),
      });

      expect(() => {
        generateOpenApiDocument(appRouter, {
          title: 'tRPC OpenAPI',
          version: '1.0.0',
          baseUrl: 'http://localhost:3000/api',
        });
      }).toThrowError('[query.noOutput] - Output parser expects a Zod validator');
    }
    {
      const appRouter = t.router({
        noOutput: t.procedure
          .meta({ openapi: { method: 'POST', path: '/no-output' } })
          .input(z.object({ name: z.string() }))
          .mutation(({ input }) => ({ name: input.name })),
      });

      expect(() => {
        generateOpenApiDocument(appRouter, {
          title: 'tRPC OpenAPI',
          version: '1.0.0',
          baseUrl: 'http://localhost:3000/api',
        });
      }).toThrowError('[mutation.noOutput] - Output parser expects a Zod validator');
    }
  });

  test('with non-zod parser', () => {
    {
      const appRouter = t.router({
        badInput: t.procedure
          .meta({ openapi: { method: 'GET', path: '/bad-input' } })
          .input((arg) => ({ payload: typeof arg === 'string' ? arg : String(arg) }))
          .output(z.object({ payload: z.string() }))
          .query(({ input }) => ({ payload: 'Hello world!' })),
      });

      expect(() => {
        generateOpenApiDocument(appRouter, {
          title: 'tRPC OpenAPI',
          version: '1.0.0',
          baseUrl: 'http://localhost:3000/api',
        });
      }).toThrowError('[query.badInput] - Input parser expects a Zod validator');
    }
    {
      const appRouter = t.router({
        badInput: t.procedure
          .meta({ openapi: { method: 'GET', path: '/bad-input' } })
          .input(z.object({ payload: z.string() }))
          .output((arg) => ({ payload: typeof arg === 'string' ? arg : String(arg) }))
          .query(({ input }) => ({ payload: input.payload })),
      });

      expect(() => {
        generateOpenApiDocument(appRouter, {
          title: 'tRPC OpenAPI',
          version: '1.0.0',
          baseUrl: 'http://localhost:3000/api',
        });
      }).toThrowError('[query.badInput] - Output parser expects a Zod validator');
    }
  });

  test('with non-object input', () => {
    {
      const appRouter = t.router({
        badInput: t.procedure
          .meta({ openapi: { method: 'GET', path: '/bad-input' } })
          .input(z.string())
          .output(z.null())
          .query(() => null),
      });

      expect(() => {
        generateOpenApiDocument(appRouter, {
          title: 'tRPC OpenAPI',
          version: '1.0.0',
          baseUrl: 'http://localhost:3000/api',
        });
      }).toThrowError('[query.badInput] - Input parser must be a ZodObject');
    }
    {
      const appRouter = t.router({
        badInput: t.procedure
          .meta({ openapi: { method: 'POST', path: '/bad-input' } })
          .input(z.string())
          .output(z.null())
          .mutation(() => null),
      });

      expect(() => {
        generateOpenApiDocument(appRouter, {
          title: 'tRPC OpenAPI',
          version: '1.0.0',
          baseUrl: 'http://localhost:3000/api',
        });
      }).toThrowError('[mutation.badInput] - Input parser must be a ZodObject');
    }
  });

  test('with object non-string input', () => {
    // only applies when zod does not support (below version v3.20.0)

    // @ts-expect-error - hack to disable zodSupportsCoerce
    // eslint-disable-next-line import/namespace
    zodUtils.zodSupportsCoerce = false;

    {
      const appRouter = t.router({
        badInput: t.procedure
          .meta({ openapi: { method: 'GET', path: '/bad-input' } })
          .input(z.object({ age: z.number().min(0).max(122) })) // RIP Jeanne Calment
          .output(z.object({ name: z.string() }))
          .query(() => ({ name: 'jlalmes' })),
      });

      expect(() => {
        generateOpenApiDocument(appRouter, {
          title: 'tRPC OpenAPI',
          version: '1.0.0',
          baseUrl: 'http://localhost:3000/api',
        });
      }).toThrowError('[query.badInput] - Input parser key: "age" must be ZodString');
    }
    {
      const appRouter = t.router({
        okInput: t.procedure
          .meta({ openapi: { method: 'POST', path: '/ok-input' } })
          .input(z.object({ age: z.number().min(0).max(122) }))
          .output(z.object({ name: z.string() }))
          .mutation(() => ({ name: 'jlalmes' })),
      });

      const openApiDocument = generateOpenApiDocument(appRouter, {
        title: 'tRPC OpenAPI',
        version: '1.0.0',
        baseUrl: 'http://localhost:3000/api',
      });

      expect(openApiSchemaValidator.validate(openApiDocument).errors).toEqual([]);
      expect(openApiDocument.paths['/ok-input']!.post!.requestBody).toMatchInlineSnapshot(`
        Object {
          "content": Object {
            "application/json": Object {
              "schema": Object {
                "additionalProperties": false,
                "properties": Object {
                  "age": Object {
                    "maximum": 122,
                    "minimum": 0,
                    "type": "number",
                  },
                },
                "required": Array [
                  "age",
                ],
                "type": "object",
              },
            },
          },
          "required": true,
        }
      `);
    }

    // @ts-expect-error - hack to re-enable zodSupportsCoerce
    // eslint-disable-next-line import/namespace
    zodUtils.zodSupportsCoerce = true;
  });

  test('with bad method', () => {
    const appRouter = t.router({
      badMethod: t.procedure
        // @ts-expect-error - bad method
        .meta({ openapi: { method: 'BAD_METHOD', path: '/bad-method' } })
        .input(z.object({ name: z.string() }))
        .output(z.object({ name: z.string() }))
        .query(({ input }) => ({ name: input.name })),
    });

    expect(() => {
      generateOpenApiDocument(appRouter, {
        title: 'tRPC OpenAPI',
        version: '1.0.0',
        baseUrl: 'http://localhost:3000/api',
      });
    }).toThrowError('[query.badMethod] - Method must be GET, POST, PATCH, PUT or DELETE');
  });

  test('with duplicate routes', () => {
    {
      const appRouter = t.router({
        procedure1: t.procedure
          .meta({ openapi: { method: 'GET', path: '/procedure' } })
          .input(z.object({ name: z.string() }))
          .output(z.object({ name: z.string() }))
          .query(({ input }) => ({ name: input.name })),
        procedure2: t.procedure
          .meta({ openapi: { method: 'GET', path: '/procedure' } })
          .input(z.object({ name: z.string() }))
          .output(z.object({ name: z.string() }))
          .query(({ input }) => ({ name: input.name })),
      });

      expect(() => {
        generateOpenApiDocument(appRouter, {
          title: 'tRPC OpenAPI',
          version: '1.0.0',
          baseUrl: 'http://localhost:3000/api',
        });
      }).toThrowError('[query.procedure2] - Duplicate procedure defined for route GET /procedure');
    }
    {
      const appRouter = t.router({
        procedure1: t.procedure
          .meta({ openapi: { method: 'GET', path: '/procedure/' } })
          .input(z.object({ name: z.string() }))
          .output(z.object({ name: z.string() }))
          .query(({ input }) => ({ name: input.name })),
        procedure2: t.procedure
          .meta({ openapi: { method: 'GET', path: '/procedure' } })
          .input(z.object({ name: z.string() }))
          .output(z.object({ name: z.string() }))
          .query(({ input }) => ({ name: input.name })),
      });

      expect(() => {
        generateOpenApiDocument(appRouter, {
          title: 'tRPC OpenAPI',
          version: '1.0.0',
          baseUrl: 'http://localhost:3000/api',
        });
      }).toThrowError('[query.procedure2] - Duplicate procedure defined for route GET /procedure');
    }
  });

  test('with unsupported subscription', () => {
    const appRouter = t.router({
      currentName: t.procedure
        .meta({ openapi: { method: 'PATCH', path: '/current-name' } })
        .input(z.object({ name: z.string() }))
        .subscription(({ input }) => {
          return observable((emit) => {
            emit.next(input.name);
            return () => null;
          });
        }),
    });

    expect(() => {
      generateOpenApiDocument(appRouter, {
        title: 'tRPC OpenAPI',
        version: '1.0.0',
        baseUrl: 'http://localhost:3000/api',
      });
    }).toThrowError('[subscription.currentName] - Subscriptions are not supported by OpenAPI v3');
  });

  test('with void and path parameters', () => {
    const appRouter = t.router({
      pathParameters: t.procedure
        .meta({ openapi: { method: 'GET', path: '/path-parameters/{name}' } })
        .input(z.void())
        .output(z.object({ name: z.string() }))
        .query(() => ({ name: 'asdf' })),
    });

    expect(() => {
      generateOpenApiDocument(appRouter, {
        title: 'tRPC OpenAPI',
        version: '1.0.0',
        baseUrl: 'http://localhost:3000/api',
      });
    }).toThrowError('[query.pathParameters] - Input parser must be a ZodObject');
  });

  test('with optional path parameters', () => {
    const appRouter = t.router({
      pathParameters: t.procedure
        .meta({ openapi: { method: 'GET', path: '/path-parameters/{name}' } })
        .input(z.object({ name: z.string().optional() }))
        .output(z.object({ name: z.string() }))
        .query(() => ({ name: 'asdf' })),
    });

    expect(() => {
      generateOpenApiDocument(appRouter, {
        title: 'tRPC OpenAPI',
        version: '1.0.0',
        baseUrl: 'http://localhost:3000/api',
      });
    }).toThrowError('[query.pathParameters] - Path parameter: "name" must not be optional');
  });

  test('with missing path parameters', () => {
    const appRouter = t.router({
      pathParameters: t.procedure
        .meta({ openapi: { method: 'GET', path: '/path-parameters/{name}' } })
        .input(z.object({}))
        .output(z.object({ name: z.string() }))
        .query(() => ({ name: 'asdf' })),
    });

    expect(() => {
      generateOpenApiDocument(appRouter, {
        title: 'tRPC OpenAPI',
        version: '1.0.0',
        baseUrl: 'http://localhost:3000/api',
      });
    }).toThrowError('[query.pathParameters] - Input parser expects key from path: "name"');
  });

  test('with valid procedures', () => {
    const appRouter = t.router({
      createUser: t.procedure
        .meta({ openapi: { method: 'POST', path: '/users' } })
        .input(z.object({ name: z.string() }))
        .output(z.object({ id: z.string(), name: z.string() }))
        .mutation(({ input }) => ({ id: 'user-id', name: input.name })),
      readUsers: t.procedure
        .meta({ openapi: { method: 'GET', path: '/users' } })
        .input(z.void())
        .output(z.array(z.object({ id: z.string(), name: z.string() })))
        .query(() => [{ id: 'user-id', name: 'name' }]),
      readUser: t.procedure
        .meta({ openapi: { method: 'GET', path: '/users/{id}' } })
        .input(z.object({ id: z.string() }))
        .output(z.object({ id: z.string(), name: z.string() }))
        .query(({ input }) => ({ id: input.id, name: 'name' })),
      updateUser: t.procedure
        .meta({ openapi: { method: 'PATCH', path: '/users/{id}' } })
        .input(z.object({ id: z.string(), name: z.string().optional() }))
        .output(z.object({ id: z.string(), name: z.string() }))
        .mutation(({ input }) => ({ id: input.id, name: input.name ?? 'name' })),
      deleteUser: t.procedure
        .meta({ openapi: { method: 'DELETE', path: '/users/{id}' } })
        .input(z.object({ id: z.string() }))
        .output(z.void())
        .mutation(() => undefined),
    });

    const openApiDocument = generateOpenApiDocument(appRouter, defaultDocOpts);

    expect(openApiSchemaValidator.validate(openApiDocument).errors).toEqual([]);
    expect(openApiDocument).toMatchInlineSnapshot(`
      Object {
        "components": Object {
          "responses": Object {
            "error": Object {
              "content": Object {
                "application/json": Object {
                  "schema": Object {
                    "additionalProperties": false,
                    "properties": Object {
                      "code": Object {
                        "type": "string",
                      },
                      "issues": Object {
                        "items": Object {
                          "additionalProperties": false,
                          "properties": Object {
                            "message": Object {
                              "type": "string",
                            },
                          },
                          "required": Array [
                            "message",
                          ],
                          "type": "object",
                        },
                        "type": "array",
                      },
                      "message": Object {
                        "type": "string",
                      },
                    },
                    "required": Array [
                      "message",
                      "code",
                    ],
                    "type": "object",
                  },
                },
              },
              "description": "Error response",
            },
          },
          "securitySchemes": Object {
            "Authorization": Object {
              "scheme": "bearer",
              "type": "http",
            },
          },
        },
        "externalDocs": undefined,
        "info": Object {
          "description": undefined,
          "title": "tRPC OpenAPI",
          "version": "1.0.0",
        },
        "openapi": "3.0.3",
        "paths": Object {
          "/users": Object {
            "get": Object {
              "description": undefined,
              "operationId": "query.readUsers",
              "parameters": Array [],
              "requestBody": undefined,
              "responses": Object {
                "200": Object {
                  "content": Object {
                    "application/json": Object {
                      "schema": Object {
                        "items": Object {
                          "additionalProperties": false,
                          "properties": Object {
                            "id": Object {
                              "type": "string",
                            },
                            "name": Object {
                              "type": "string",
                            },
                          },
                          "required": Array [
                            "id",
                            "name",
                          ],
                          "type": "object",
                        },
                        "type": "array",
                      },
                    },
                  },
                  "description": "Successful response",
                },
                "default": Object {
                  "$ref": "#/components/responses/error",
                },
              },
              "security": undefined,
              "summary": undefined,
              "tags": undefined,
            },
            "post": Object {
              "description": undefined,
              "operationId": "mutation.createUser",
              "parameters": Array [],
              "requestBody": Object {
                "content": Object {
                  "application/json": Object {
                    "schema": Object {
                      "additionalProperties": false,
                      "properties": Object {
                        "name": Object {
                          "type": "string",
                        },
                      },
                      "required": Array [
                        "name",
                      ],
                      "type": "object",
                    },
                  },
                },
                "required": true,
              },
              "responses": Object {
                "200": Object {
                  "content": Object {
                    "application/json": Object {
                      "schema": Object {
                        "additionalProperties": false,
                        "properties": Object {
                          "id": Object {
                            "type": "string",
                          },
                          "name": Object {
                            "type": "string",
                          },
                        },
                        "required": Array [
                          "id",
                          "name",
                        ],
                        "type": "object",
                      },
                    },
                  },
                  "description": "Successful response",
                },
                "default": Object {
                  "$ref": "#/components/responses/error",
                },
              },
              "security": undefined,
              "summary": undefined,
              "tags": undefined,
            },
          },
          "/users/{id}": Object {
            "delete": Object {
              "description": undefined,
              "operationId": "mutation.deleteUser",
              "parameters": Array [
                Object {
                  "description": undefined,
                  "in": "path",
                  "name": "id",
                  "required": true,
                  "schema": Object {
                    "type": "string",
                  },
                },
              ],
              "requestBody": undefined,
              "responses": Object {
                "200": Object {
                  "content": Object {
                    "application/json": Object {
                      "schema": Object {},
                    },
                  },
                  "description": "Successful response",
                },
                "default": Object {
                  "$ref": "#/components/responses/error",
                },
              },
              "security": undefined,
              "summary": undefined,
              "tags": undefined,
            },
            "get": Object {
              "description": undefined,
              "operationId": "query.readUser",
              "parameters": Array [
                Object {
                  "description": undefined,
                  "in": "path",
                  "name": "id",
                  "required": true,
                  "schema": Object {
                    "type": "string",
                  },
                },
              ],
              "requestBody": undefined,
              "responses": Object {
                "200": Object {
                  "content": Object {
                    "application/json": Object {
                      "schema": Object {
                        "additionalProperties": false,
                        "properties": Object {
                          "id": Object {
                            "type": "string",
                          },
                          "name": Object {
                            "type": "string",
                          },
                        },
                        "required": Array [
                          "id",
                          "name",
                        ],
                        "type": "object",
                      },
                    },
                  },
                  "description": "Successful response",
                },
                "default": Object {
                  "$ref": "#/components/responses/error",
                },
              },
              "security": undefined,
              "summary": undefined,
              "tags": undefined,
            },
            "patch": Object {
              "description": undefined,
              "operationId": "mutation.updateUser",
              "parameters": Array [
                Object {
                  "description": undefined,
                  "in": "path",
                  "name": "id",
                  "required": true,
                  "schema": Object {
                    "type": "string",
                  },
                },
              ],
              "requestBody": Object {
                "content": Object {
                  "application/json": Object {
                    "schema": Object {
                      "additionalProperties": false,
                      "properties": Object {
                        "name": Object {
                          "type": "string",
                        },
                      },
                      "type": "object",
                    },
                  },
                },
                "required": true,
              },
              "responses": Object {
                "200": Object {
                  "content": Object {
                    "application/json": Object {
                      "schema": Object {
                        "additionalProperties": false,
                        "properties": Object {
                          "id": Object {
                            "type": "string",
                          },
                          "name": Object {
                            "type": "string",
                          },
                        },
                        "required": Array [
                          "id",
                          "name",
                        ],
                        "type": "object",
                      },
                    },
                  },
                  "description": "Successful response",
                },
                "default": Object {
                  "$ref": "#/components/responses/error",
                },
              },
              "security": undefined,
              "summary": undefined,
              "tags": undefined,
            },
          },
        },
        "servers": Array [
          Object {
            "url": "http://localhost:3000/api",
          },
        ],
        "tags": undefined,
      }
    `);
  });

  test('with disabled', () => {
    const appRouter = t.router({
      getMe: t.procedure
        .meta({ openapi: { enabled: false, method: 'GET', path: '/me' } })
        .input(z.object({ id: z.string() }))
        .output(z.object({ id: z.string() }))
        .query(({ input }) => ({ id: input.id })),
    });

    const openApiDocument = generateOpenApiDocument(appRouter, defaultDocOpts);

    expect(openApiSchemaValidator.validate(openApiDocument).errors).toEqual([]);
    expect(Object.keys(openApiDocument.paths).length).toBe(0);
  });

  test('with summary, description & tags', () => {
    const appRouter = t.router({
      getMe: t.procedure
        .meta({
          openapi: {
            method: 'GET',
            path: '/metadata/all',
            summary: 'Short summary',
            description: 'Verbose description',
            tags: ['tagA', 'tagB'],
          },
        })
        .input(z.object({ name: z.string() }))
        .output(z.object({ name: z.string() }))
        .query(({ input }) => ({ name: input.name })),
    });

    const openApiDocument = generateOpenApiDocument(appRouter, defaultDocOpts);

    expect(openApiSchemaValidator.validate(openApiDocument).errors).toEqual([]);
    expect(openApiDocument.paths['/metadata/all']!.get!.summary).toBe('Short summary');
    expect(openApiDocument.paths['/metadata/all']!.get!.description).toBe('Verbose description');
    expect(openApiDocument.paths['/metadata/all']!.get!.tags).toEqual(['tagA', 'tagB']);
  });

  test('with security', () => {
    const appRouter = t.router({
      protectedEndpoint: t.procedure
        .meta({ openapi: { method: 'POST', path: '/secure/endpoint', protect: true } })
        .input(z.object({ name: z.string() }))
        .output(z.object({ name: z.string() }))
        .query(({ input }) => ({ name: input.name })),
    });

    const openApiDocument = generateOpenApiDocument(appRouter, defaultDocOpts);

    expect(openApiSchemaValidator.validate(openApiDocument).errors).toEqual([]);
    expect(openApiDocument.paths['/secure/endpoint']!.post!.security).toEqual([
      { Authorization: [] },
    ]);
  });

  test('with schema descriptions', () => {
    const appRouter = t.router({
      createUser: t.procedure
        .meta({ openapi: { method: 'POST', path: '/user' } })
        .input(
          z
            .object({
              id: z.string().uuid().describe('User ID'),
              name: z.string().describe('User name'),
            })
            .describe('Request body input'),
        )
        .output(
          z
            .object({
              id: z.string().uuid().describe('User ID'),
              name: z.string().describe('User name'),
            })
            .describe('User data'),
        )
        .mutation(({ input }) => ({ id: input.id, name: 'James' })),
      getUser: t.procedure
        .meta({ openapi: { method: 'GET', path: '/user' } })
        .input(
          z.object({ id: z.string().uuid().describe('User ID') }).describe('Query string inputs'),
        )
        .output(
          z
            .object({
              id: z.string().uuid().describe('User ID'),
              name: z.string().describe('User name'),
            })
            .describe('User data'),
        )
        .query(({ input }) => ({ id: input.id, name: 'James' })),
    });

    const openApiDocument = generateOpenApiDocument(appRouter, defaultDocOpts);

    expect(openApiSchemaValidator.validate(openApiDocument).errors).toEqual([]);
    expect(openApiDocument.paths['/user']!.post!).toMatchInlineSnapshot(`
      Object {
        "description": undefined,
        "operationId": "mutation.createUser",
        "parameters": Array [],
        "requestBody": Object {
          "content": Object {
            "application/json": Object {
              "schema": Object {
                "additionalProperties": false,
                "description": "Request body input",
                "properties": Object {
                  "id": Object {
                    "description": "User ID",
                    "format": "uuid",
                    "type": "string",
                  },
                  "name": Object {
                    "description": "User name",
                    "type": "string",
                  },
                },
                "required": Array [
                  "id",
                  "name",
                ],
                "type": "object",
              },
            },
          },
          "required": true,
        },
        "responses": Object {
          "200": Object {
            "content": Object {
              "application/json": Object {
                "schema": Object {
                  "additionalProperties": false,
                  "description": "User data",
                  "properties": Object {
                    "id": Object {
                      "description": "User ID",
                      "format": "uuid",
                      "type": "string",
                    },
                    "name": Object {
                      "description": "User name",
                      "type": "string",
                    },
                  },
                  "required": Array [
                    "id",
                    "name",
                  ],
                  "type": "object",
                },
              },
            },
            "description": "Successful response",
          },
          "default": Object {
            "$ref": "#/components/responses/error",
          },
        },
        "security": undefined,
        "summary": undefined,
        "tags": undefined,
      }
    `);
    expect(openApiDocument.paths['/user']!.get!).toMatchInlineSnapshot(`
      Object {
        "description": undefined,
        "operationId": "query.getUser",
        "parameters": Array [
          Object {
            "description": "User ID",
            "in": "query",
            "name": "id",
            "required": true,
            "schema": Object {
              "format": "uuid",
              "type": "string",
            },
          },
        ],
        "requestBody": undefined,
        "responses": Object {
          "200": Object {
            "content": Object {
              "application/json": Object {
                "schema": Object {
                  "additionalProperties": false,
                  "description": "User data",
                  "properties": Object {
                    "id": Object {
                      "description": "User ID",
                      "format": "uuid",
                      "type": "string",
                    },
                    "name": Object {
                      "description": "User name",
                      "type": "string",
                    },
                  },
                  "required": Array [
                    "id",
                    "name",
                  ],
                  "type": "object",
                },
              },
            },
            "description": "Successful response",
          },
          "default": Object {
            "$ref": "#/components/responses/error",
          },
        },
        "security": undefined,
        "summary": undefined,
        "tags": undefined,
      }
    `);
  });

  test('with void', () => {
    {
      const appRouter = t.router({
        void: t.procedure
          .meta({ openapi: { method: 'GET', path: '/void' } })
          .input(z.void())
          .output(z.void())
          .query(() => undefined),
      });

      const openApiDocument = generateOpenApiDocument(appRouter, {
        title: 'tRPC OpenAPI',
        version: '1.0.0',
        baseUrl: 'http://localhost:3000/api',
      });

      expect(openApiSchemaValidator.validate(openApiDocument).errors).toEqual([]);
      expect(openApiDocument.paths['/void']!.get!.parameters).toEqual([]);
      expect(openApiDocument.paths['/void']!.get!.responses[200]).toMatchInlineSnapshot(`
        Object {
          "content": Object {
            "application/json": Object {
              "schema": Object {},
            },
          },
          "description": "Successful response",
        }
      `);
    }
    {
      const appRouter = t.router({
        void: t.procedure
          .meta({ openapi: { method: 'POST', path: '/void' } })
          .input(z.void())
          .output(z.void())
          .mutation(() => undefined),
      });

      const openApiDocument = generateOpenApiDocument(appRouter, {
        title: 'tRPC OpenAPI',
        version: '1.0.0',
        baseUrl: 'http://localhost:3000/api',
      });

      expect(openApiSchemaValidator.validate(openApiDocument).errors).toEqual([]);
      expect(openApiDocument.paths['/void']!.post!.requestBody).toMatchInlineSnapshot(`undefined`);
      expect(openApiDocument.paths['/void']!.post!.responses[200]).toMatchInlineSnapshot(`
      Object {
        "content": Object {
          "application/json": Object {
            "schema": Object {},
          },
        },
        "description": "Successful response",
      }
    `);
    }
  });

  test('with null', () => {
    const appRouter = t.router({
      null: t.procedure
        .meta({ openapi: { method: 'POST', path: '/null' } })
        .input(z.void())
        .output(z.null())
        .mutation(() => null),
    });

    const openApiDocument = generateOpenApiDocument(appRouter, defaultDocOpts);

    expect(openApiSchemaValidator.validate(openApiDocument).errors).toEqual([]);
    expect(openApiDocument.paths['/null']!.post!.responses[200]).toMatchInlineSnapshot(`
      Object {
        "content": Object {
          "application/json": Object {
            "schema": Object {
              "enum": Array [
                "null",
              ],
              "nullable": true,
            },
          },
        },
        "description": "Successful response",
      }
    `);
  });

  test('with undefined', () => {
    const appRouter = t.router({
      undefined: t.procedure
        .meta({ openapi: { method: 'POST', path: '/undefined' } })
        .input(z.undefined())
        .output(z.undefined())
        .mutation(() => undefined),
    });

    const openApiDocument = generateOpenApiDocument(appRouter, defaultDocOpts);

    expect(openApiSchemaValidator.validate(openApiDocument).errors).toEqual([]);
    expect(openApiDocument.paths['/undefined']!.post!.requestBody).toMatchInlineSnapshot(
      `undefined`,
    );
    expect(openApiDocument.paths['/undefined']!.post!.responses[200]).toMatchInlineSnapshot(`
      Object {
        "content": Object {
          "application/json": Object {
            "schema": Object {
              "not": Object {},
            },
          },
        },
        "description": "Successful response",
      }
    `);
  });

  test('with nullish', () => {
    const appRouter = t.router({
      nullish: t.procedure
        .meta({ openapi: { method: 'POST', path: '/nullish' } })
        .input(z.void())
        .output(z.string().nullish())
        .mutation(() => null),
    });

    const openApiDocument = generateOpenApiDocument(appRouter, defaultDocOpts);

    expect(openApiSchemaValidator.validate(openApiDocument).errors).toEqual([]);
    expect(openApiDocument.paths['/nullish']!.post!.responses[200]).toMatchInlineSnapshot(`
      Object {
        "content": Object {
          "application/json": Object {
            "schema": Object {
              "anyOf": Array [
                Object {
                  "not": Object {},
                },
                Object {
                  "type": "string",
                },
              ],
              "nullable": true,
            },
          },
        },
        "description": "Successful response",
      }
    `);
  });

  test('with never', () => {
    const appRouter = t.router({
      never: t.procedure
        .meta({ openapi: { method: 'POST', path: '/never' } })
        .input(z.never())
        .output(z.never())
        // @ts-expect-error - cannot return never
        .mutation(() => undefined),
    });

    const openApiDocument = generateOpenApiDocument(appRouter, defaultDocOpts);

    expect(openApiSchemaValidator.validate(openApiDocument).errors).toEqual([]);
    expect(openApiDocument.paths['/never']!.post!.requestBody).toMatchInlineSnapshot(`undefined`);
    expect(openApiDocument.paths['/never']!.post!.responses[200]).toMatchInlineSnapshot(`
      Object {
        "content": Object {
          "application/json": Object {
            "schema": Object {
              "not": Object {},
            },
          },
        },
        "description": "Successful response",
      }
    `);
  });

  test('with optional query param', () => {
    const appRouter = t.router({
      optionalParam: t.procedure
        .meta({ openapi: { method: 'GET', path: '/optional-param' } })
        .input(z.object({ one: z.string().optional(), two: z.string() }))
        .output(z.string().optional())
        .query(({ input }) => input.one),
      optionalObject: t.procedure
        .meta({ openapi: { method: 'GET', path: '/optional-object' } })
        .input(z.object({ one: z.string().optional(), two: z.string() }).optional())
        .output(z.string().optional())
        .query(({ input }) => input?.two),
    });

    const openApiDocument = generateOpenApiDocument(appRouter, defaultDocOpts);

    expect(openApiSchemaValidator.validate(openApiDocument).errors).toEqual([]);
    expect(openApiDocument.paths['/optional-param']!.get!.parameters).toMatchInlineSnapshot(`
      Array [
        Object {
          "description": undefined,
          "in": "query",
          "name": "one",
<<<<<<< HEAD
          "required": false,
          "schema": Object {
            "type": "string",
          },
        },
        Object {
          "description": undefined,
          "in": "query",
          "name": "two",
          "required": true,
          "schema": Object {
            "type": "string",
          },
        },
      ]
    `);
    expect(openApiDocument.paths['/optional-param']!.get!.responses[200]).toMatchInlineSnapshot(`
      Object {
        "content": Object {
          "application/json": Object {
            "schema": Object {
              "anyOf": Array [
                Object {
                  "not": Object {},
                },
                Object {
                  "type": "string",
                },
              ],
            },
          },
        },
        "description": "Successful response",
      }
    `);
    expect(openApiDocument.paths['/optional-object']!.get!.parameters).toMatchInlineSnapshot(`
      Array [
        Object {
          "description": undefined,
          "in": "query",
          "name": "one",
          "required": false,
          "schema": Object {
            "type": "string",
          },
        },
        Object {
          "description": undefined,
          "in": "query",
          "name": "two",
=======
>>>>>>> a51ce1aa
          "required": false,
          "schema": Object {
            "type": "string",
          },
        },
        Object {
          "description": undefined,
          "in": "query",
          "name": "two",
          "required": true,
          "schema": Object {
            "type": "string",
          },
        },
      ]
    `);
<<<<<<< HEAD
=======
    expect(openApiDocument.paths['/optional-param']!.get!.responses[200]).toMatchInlineSnapshot(`
      Object {
        "content": Object {
          "application/json": Object {
            "schema": Object {
              "anyOf": Array [
                Object {
                  "not": Object {},
                },
                Object {
                  "type": "string",
                },
              ],
            },
          },
        },
        "description": "Successful response",
      }
    `);
    expect(openApiDocument.paths['/optional-object']!.get!.parameters).toMatchInlineSnapshot(`
      Array [
        Object {
          "description": undefined,
          "in": "query",
          "name": "one",
          "required": false,
          "schema": Object {
            "type": "string",
          },
        },
        Object {
          "description": undefined,
          "in": "query",
          "name": "two",
          "required": false,
          "schema": Object {
            "type": "string",
          },
        },
      ]
    `);
>>>>>>> a51ce1aa
    expect(openApiDocument.paths['/optional-object']!.get!.responses[200]).toMatchInlineSnapshot(`
      Object {
        "content": Object {
          "application/json": Object {
            "schema": Object {
              "anyOf": Array [
                Object {
                  "not": Object {},
                },
                Object {
                  "type": "string",
                },
              ],
            },
          },
        },
        "description": "Successful response",
      }
    `);
  });

  test('with optional request body', () => {
    const appRouter = t.router({
      optionalParam: t.procedure
        .meta({ openapi: { method: 'POST', path: '/optional-param' } })
        .input(z.object({ one: z.string().optional(), two: z.string() }))
        .output(z.string().optional())
        .query(({ input }) => input.one),
      optionalObject: t.procedure
        .meta({ openapi: { method: 'POST', path: '/optional-object' } })
        .input(z.object({ one: z.string().optional(), two: z.string() }).optional())
        .output(z.string().optional())
        .query(({ input }) => input?.two),
    });

    const openApiDocument = generateOpenApiDocument(appRouter, defaultDocOpts);

    expect(openApiSchemaValidator.validate(openApiDocument).errors).toEqual([]);
    expect(openApiDocument.paths['/optional-param']!.post!.requestBody).toMatchInlineSnapshot(`
      Object {
        "content": Object {
          "application/json": Object {
            "schema": Object {
              "additionalProperties": false,
              "properties": Object {
                "one": Object {
                  "type": "string",
                },
                "two": Object {
                  "type": "string",
                },
              },
              "required": Array [
                "two",
              ],
              "type": "object",
            },
          },
        },
        "required": true,
      }
    `);
    expect(openApiDocument.paths['/optional-param']!.post!.responses[200]).toMatchInlineSnapshot(`
      Object {
        "content": Object {
          "application/json": Object {
            "schema": Object {
              "anyOf": Array [
                Object {
                  "not": Object {},
                },
                Object {
                  "type": "string",
                },
              ],
            },
          },
        },
        "description": "Successful response",
      }
    `);
    expect(openApiDocument.paths['/optional-object']!.post!.requestBody).toMatchInlineSnapshot(`
      Object {
        "content": Object {
          "application/json": Object {
            "schema": Object {
              "additionalProperties": false,
              "properties": Object {
                "one": Object {
                  "type": "string",
                },
                "two": Object {
                  "type": "string",
                },
              },
              "required": Array [
                "two",
              ],
              "type": "object",
            },
          },
        },
        "required": false,
      }
    `);
    expect(openApiDocument.paths['/optional-object']!.post!.responses[200]).toMatchInlineSnapshot(`
      Object {
        "content": Object {
          "application/json": Object {
            "schema": Object {
              "anyOf": Array [
                Object {
                  "not": Object {},
                },
                Object {
                  "type": "string",
                },
              ],
            },
          },
        },
        "description": "Successful response",
      }
    `);
  });

  test('with default', () => {
    const appRouter = t.router({
      default: t.procedure
        .meta({ openapi: { method: 'GET', path: '/default' } })
        .input(z.object({ payload: z.string().default('James') }))
        .output(z.string().default('James'))
        .query(({ input }) => input.payload),
    });

    const openApiDocument = generateOpenApiDocument(appRouter, defaultDocOpts);

    expect(openApiSchemaValidator.validate(openApiDocument).errors).toEqual([]);
    expect(openApiDocument.paths['/default']!.get!.parameters).toMatchInlineSnapshot(`
      Array [
        Object {
          "description": undefined,
          "in": "query",
          "name": "payload",
          "required": false,
          "schema": Object {
            "default": "James",
            "type": "string",
          },
        },
      ]
    `);
    expect(openApiDocument.paths['/default']!.get!.responses[200]).toMatchInlineSnapshot(`
      Object {
        "content": Object {
          "application/json": Object {
            "schema": Object {
              "default": "James",
              "type": "string",
            },
          },
        },
        "description": "Successful response",
      }
    `);
  });

  test('with refine', () => {
    {
      const appRouter = t.router({
        refine: t.procedure
          .meta({ openapi: { method: 'POST', path: '/refine' } })
          .input(z.object({ a: z.string().refine((arg) => arg.length > 10) }))
          .output(z.null())
          .mutation(() => null),
      });

      const openApiDocument = generateOpenApiDocument(appRouter, {
        title: 'tRPC OpenAPI',
        version: '1.0.0',
        baseUrl: 'http://localhost:3000/api',
      });

      expect(openApiSchemaValidator.validate(openApiDocument).errors).toEqual([]);
      expect(openApiDocument.paths['/refine']!.post!.requestBody).toMatchInlineSnapshot(`
        Object {
          "content": Object {
            "application/json": Object {
              "schema": Object {
                "additionalProperties": false,
                "properties": Object {
                  "a": Object {
                    "type": "string",
                  },
                },
                "required": Array [
                  "a",
                ],
                "type": "object",
              },
            },
          },
          "required": true,
        }
      `);
    }
    {
      const appRouter = t.router({
        objectRefine: t.procedure
          .meta({ openapi: { method: 'POST', path: '/object-refine' } })
          .input(z.object({ a: z.string(), b: z.string() }).refine((data) => data.a === data.b))
          .output(z.null())
          .mutation(() => null),
      });

      const openApiDocument = generateOpenApiDocument(appRouter, {
        title: 'tRPC OpenAPI',
        version: '1.0.0',
        baseUrl: 'http://localhost:3000/api',
      });

      expect(openApiSchemaValidator.validate(openApiDocument).errors).toEqual([]);
      expect(openApiDocument.paths['/object-refine']!.post!.requestBody).toMatchInlineSnapshot(`
        Object {
          "content": Object {
            "application/json": Object {
              "schema": Object {
                "additionalProperties": false,
                "properties": Object {
                  "a": Object {
                    "type": "string",
                  },
                  "b": Object {
                    "type": "string",
                  },
                },
                "required": Array [
                  "a",
                  "b",
                ],
                "type": "object",
              },
            },
          },
          "required": true,
        }
      `);
    }
  });

  test('with async refine', () => {
    {
      const appRouter = t.router({
        refine: t.procedure
          .meta({ openapi: { method: 'POST', path: '/refine' } })
          // eslint-disable-next-line @typescript-eslint/require-await
          .input(z.object({ a: z.string().refine(async (arg) => arg.length > 10) }))
          .output(z.null())
          .mutation(() => null),
      });

      const openApiDocument = generateOpenApiDocument(appRouter, {
        title: 'tRPC OpenAPI',
        version: '1.0.0',
        baseUrl: 'http://localhost:3000/api',
      });

      expect(openApiSchemaValidator.validate(openApiDocument).errors).toEqual([]);
      expect(openApiDocument.paths['/refine']!.post!.requestBody).toMatchInlineSnapshot(`
        Object {
          "content": Object {
            "application/json": Object {
              "schema": Object {
                "additionalProperties": false,
                "properties": Object {
                  "a": Object {
                    "type": "string",
                  },
                },
                "required": Array [
                  "a",
                ],
                "type": "object",
              },
            },
          },
          "required": true,
        }
      `);
    }
    {
      const appRouter = t.router({
        objectRefine: t.procedure
          .meta({ openapi: { method: 'POST', path: '/object-refine' } })
          .input(
            // eslint-disable-next-line @typescript-eslint/require-await
            z.object({ a: z.string(), b: z.string() }).refine(async (data) => data.a === data.b),
          )
          .output(z.null())
          .mutation(() => null),
      });

      const openApiDocument = generateOpenApiDocument(appRouter, {
        title: 'tRPC OpenAPI',
        version: '1.0.0',
        baseUrl: 'http://localhost:3000/api',
      });

      expect(openApiSchemaValidator.validate(openApiDocument).errors).toEqual([]);
      expect(openApiDocument.paths['/object-refine']!.post!.requestBody).toMatchInlineSnapshot(`
        Object {
          "content": Object {
            "application/json": Object {
              "schema": Object {
                "additionalProperties": false,
                "properties": Object {
                  "a": Object {
                    "type": "string",
                  },
                  "b": Object {
                    "type": "string",
                  },
                },
                "required": Array [
                  "a",
                  "b",
                ],
                "type": "object",
              },
            },
          },
          "required": true,
        }
      `);
    }
  });

  test('with transform', () => {
    const appRouter = t.router({
      transform: t.procedure
        .meta({ openapi: { method: 'GET', path: '/transform' } })
        .input(z.object({ age: z.string().transform((input) => parseInt(input)) }))
        .output(z.object({ age: z.string().transform((input) => parseInt(input)) }))
        .query(({ input }) => ({ age: input.age.toString() })),
    });

    const openApiDocument = generateOpenApiDocument(appRouter, defaultDocOpts);

    expect(openApiSchemaValidator.validate(openApiDocument).errors).toEqual([]);
    expect(openApiDocument.paths['/transform']!.get!.parameters).toMatchInlineSnapshot(`
      Array [
        Object {
          "description": undefined,
          "in": "query",
          "name": "age",
          "required": true,
          "schema": Object {
            "type": "string",
          },
        },
      ]
    `);
  });

  test('with preprocess', () => {
    const appRouter = t.router({
      transform: t.procedure
        .meta({ openapi: { method: 'GET', path: '/preprocess' } })
        .input(
          z.object({
            payload: z.preprocess((arg) => {
              if (typeof arg === 'string') {
                return parseInt(arg);
              }
              return arg;
            }, z.number()),
          }),
        )
        .output(z.number())
        .query(({ input }) => input.payload),
    });

    const openApiDocument = generateOpenApiDocument(appRouter, defaultDocOpts);

    expect(openApiSchemaValidator.validate(openApiDocument).errors).toEqual([]);
    expect(openApiDocument.paths['/preprocess']!.get!.parameters).toMatchInlineSnapshot(`
      Array [
        Object {
          "description": undefined,
          "in": "query",
          "name": "payload",
          "required": true,
          "schema": Object {
            "type": "number",
          },
        },
      ]
    `);
    expect(openApiDocument.paths['/preprocess']!.get!.responses[200]).toMatchInlineSnapshot(`
      Object {
        "content": Object {
          "application/json": Object {
            "schema": Object {
              "type": "number",
            },
          },
        },
        "description": "Successful response",
      }
    `);
  });

  test('with coerce', () => {
    const appRouter = t.router({
      transform: t.procedure
        .meta({ openapi: { method: 'GET', path: '/coerce' } })
        .input(z.object({ payload: z.number() }))
        .output(z.number())
        .query(({ input }) => input.payload),
    });

    const openApiDocument = generateOpenApiDocument(appRouter, defaultDocOpts);

    expect(openApiSchemaValidator.validate(openApiDocument).errors).toEqual([]);
    expect(openApiDocument.paths['/coerce']!.get!.parameters).toMatchInlineSnapshot(`
      Array [
        Object {
          "description": undefined,
          "in": "query",
          "name": "payload",
          "required": true,
          "schema": Object {
            "type": "number",
          },
        },
      ]
    `);
    expect(openApiDocument.paths['/coerce']!.get!.responses[200]).toMatchInlineSnapshot(`
      Object {
        "content": Object {
          "application/json": Object {
            "schema": Object {
              "type": "number",
            },
          },
        },
        "description": "Successful response",
      }
    `);
  });

  test('with union', () => {
    {
      const appRouter = t.router({
        union: t.procedure
          .meta({ openapi: { method: 'GET', path: '/union' } })
          .input(z.object({ payload: z.string().or(z.object({})) }))
          .output(z.null())
          .query(() => null),
      });

      expect(() => {
        generateOpenApiDocument(appRouter, {
          title: 'tRPC OpenAPI',
          version: '1.0.0',
          baseUrl: 'http://localhost:3000/api',
        });
      }).toThrowError('[query.union] - Input parser key: "payload" must be ZodString');
    }
    {
      const appRouter = t.router({
        union: t.procedure
          .meta({ openapi: { method: 'GET', path: '/union' } })
          .input(z.object({ payload: z.string().or(z.literal('James')) }))
          .output(z.null())
          .query(() => null),
      });

      const openApiDocument = generateOpenApiDocument(appRouter, {
        title: 'tRPC OpenAPI',
        version: '1.0.0',
        baseUrl: 'http://localhost:3000/api',
      });

      expect(openApiSchemaValidator.validate(openApiDocument).errors).toEqual([]);
      expect(openApiDocument.paths['/union']!.get!.parameters).toMatchInlineSnapshot(`
        Array [
          Object {
            "description": undefined,
            "in": "query",
            "name": "payload",
            "required": true,
            "schema": Object {
              "anyOf": Array [
                Object {
                  "type": "string",
                },
                Object {
                  "enum": Array [
                    "James",
                  ],
                  "type": "string",
                },
              ],
            },
          },
        ]
      `);
    }
  });

  test('with intersection', () => {
    const appRouter = t.router({
      intersection: t.procedure
        .meta({ openapi: { method: 'GET', path: '/intersection' } })
        .input(
          z.object({
            payload: z.intersection(
              z.union([z.literal('a'), z.literal('b')]),
              z.union([z.literal('b'), z.literal('c')]),
            ),
          }),
        )
        .output(z.null())
        .query(() => null),
    });

    const openApiDocument = generateOpenApiDocument(appRouter, defaultDocOpts);

    expect(openApiSchemaValidator.validate(openApiDocument).errors).toEqual([]);
    expect(openApiDocument.paths['/intersection']!.get!.parameters).toMatchInlineSnapshot(`
      Array [
        Object {
          "description": undefined,
          "in": "query",
          "name": "payload",
          "required": true,
          "schema": Object {
            "allOf": Array [
              Object {
                "anyOf": Array [
                  Object {
                    "enum": Array [
                      "a",
                    ],
                    "type": "string",
                  },
                  Object {
                    "enum": Array [
                      "b",
                    ],
                    "type": "string",
                  },
                ],
              },
              Object {
                "anyOf": Array [
                  Object {
                    "enum": Array [
                      "b",
                    ],
                    "type": "string",
                  },
                  Object {
                    "enum": Array [
                      "c",
                    ],
                    "type": "string",
                  },
                ],
              },
            ],
          },
        },
      ]
    `);
  });

  test('with lazy', () => {
    const appRouter = t.router({
      lazy: t.procedure
        .meta({ openapi: { method: 'GET', path: '/lazy' } })
        .input(z.object({ payload: z.lazy(() => z.string()) }))
        .output(z.null())
        .query(() => null),
    });

    const openApiDocument = generateOpenApiDocument(appRouter, defaultDocOpts);

    expect(openApiSchemaValidator.validate(openApiDocument).errors).toEqual([]);
    expect(openApiDocument.paths['/lazy']!.get!.parameters).toMatchInlineSnapshot(`
      Array [
        Object {
          "description": undefined,
          "in": "query",
          "name": "payload",
          "required": true,
          "schema": Object {
            "type": "string",
          },
        },
      ]
    `);
  });

  test('with literal', () => {
    const appRouter = t.router({
      literal: t.procedure
        .meta({ openapi: { method: 'GET', path: '/literal' } })
        .input(z.object({ payload: z.literal('literal') }))
        .output(z.null())
        .query(() => null),
    });

    const openApiDocument = generateOpenApiDocument(appRouter, defaultDocOpts);

    expect(openApiSchemaValidator.validate(openApiDocument).errors).toEqual([]);
    expect(openApiDocument.paths['/literal']!.get!.parameters).toMatchInlineSnapshot(`
      Array [
        Object {
          "description": undefined,
          "in": "query",
          "name": "payload",
          "required": true,
          "schema": Object {
            "enum": Array [
              "literal",
            ],
            "type": "string",
          },
        },
      ]
    `);
  });

  test('with enum', () => {
    const appRouter = t.router({
      enum: t.procedure
        .meta({ openapi: { method: 'GET', path: '/enum' } })
        .input(z.object({ name: z.enum(['James', 'jlalmes']) }))
        .output(z.null())
        .query(() => null),
    });

    const openApiDocument = generateOpenApiDocument(appRouter, defaultDocOpts);

    expect(openApiSchemaValidator.validate(openApiDocument).errors).toEqual([]);
    expect(openApiDocument.paths['/enum']!.get!.parameters).toMatchInlineSnapshot(`
      Array [
        Object {
          "description": undefined,
          "in": "query",
          "name": "name",
          "required": true,
          "schema": Object {
            "enum": Array [
              "James",
              "jlalmes",
            ],
            "type": "string",
          },
        },
      ]
    `);
  });

  test('with native-enum', () => {
    {
      enum InvalidEnum {
        James,
        jlalmes,
      }

      const appRouter = t.router({
        nativeEnum: t.procedure
          .meta({ openapi: { method: 'GET', path: '/nativeEnum' } })
          .input(z.object({ name: z.nativeEnum(InvalidEnum) }))
          .output(z.null())
          .query(() => null),
      });

      expect(() => {
        generateOpenApiDocument(appRouter, {
          title: 'tRPC OpenAPI',
          version: '1.0.0',
          baseUrl: 'http://localhost:3000/api',
        });
      }).toThrowError('[query.nativeEnum] - Input parser key: "name" must be ZodString');
    }
    {
      enum ValidEnum {
        James = 'James',
        jlalmes = 'jlalmes',
      }

      const appRouter = t.router({
        nativeEnum: t.procedure
          .meta({ openapi: { method: 'GET', path: '/nativeEnum' } })
          .input(z.object({ name: z.nativeEnum(ValidEnum) }))
          .output(z.null())
          .query(() => null),
      });

      const openApiDocument = generateOpenApiDocument(appRouter, {
        title: 'tRPC OpenAPI',
        version: '1.0.0',
        baseUrl: 'http://localhost:3000/api',
      });

      expect(openApiSchemaValidator.validate(openApiDocument).errors).toEqual([]);
      expect(openApiDocument.paths['/nativeEnum']!.get!.parameters).toMatchInlineSnapshot(`
        Array [
          Object {
            "description": undefined,
            "in": "query",
            "name": "name",
            "required": true,
            "schema": Object {
              "enum": Array [
                "James",
                "jlalmes",
              ],
              "type": "string",
            },
          },
        ]
      `);
    }
  });

  test('with no refs', () => {
    const schemas = { emails: z.array(z.string().email()) };

    const appRouter = t.router({
      refs: t.procedure
        .meta({ openapi: { method: 'POST', path: '/refs' } })
        .input(z.object({ allowed: schemas.emails, blocked: schemas.emails }))
        .output(z.object({ allowed: schemas.emails, blocked: schemas.emails }))
        .mutation(() => ({ allowed: [], blocked: [] })),
    });

    const openApiDocument = generateOpenApiDocument(appRouter, defaultDocOpts);

    expect(openApiSchemaValidator.validate(openApiDocument).errors).toEqual([]);
    expect(openApiDocument.paths['/refs']!.post!.requestBody).toMatchInlineSnapshot(`
      Object {
        "content": Object {
          "application/json": Object {
            "schema": Object {
              "additionalProperties": false,
              "properties": Object {
                "allowed": Object {
                  "items": Object {
                    "format": "email",
                    "type": "string",
                  },
                  "type": "array",
                },
                "blocked": Object {
                  "items": Object {
                    "format": "email",
                    "type": "string",
                  },
                  "type": "array",
                },
              },
              "required": Array [
                "allowed",
                "blocked",
              ],
              "type": "object",
            },
          },
        },
        "required": true,
      }
    `);
    expect(openApiDocument.paths['/refs']!.post!.responses[200]).toMatchInlineSnapshot(`
      Object {
        "content": Object {
          "application/json": Object {
            "schema": Object {
              "additionalProperties": false,
              "properties": Object {
                "allowed": Object {
                  "items": Object {
                    "format": "email",
                    "type": "string",
                  },
                  "type": "array",
                },
                "blocked": Object {
                  "items": Object {
                    "format": "email",
                    "type": "string",
                  },
                  "type": "array",
                },
              },
              "required": Array [
                "allowed",
                "blocked",
              ],
              "type": "object",
            },
          },
        },
        "description": "Successful response",
      }
    `);
  });

  test('with custom header', () => {
    const appRouter = t.router({
      echo: t.procedure
        .meta({
          openapi: {
            method: 'GET',
            path: '/echo',
            headers: [
              {
                name: 'x-custom-header',
                required: true,
                description: 'Some custom header',
              },
            ],
          },
        })
        .input(z.object({ id: z.string() }))
        .output(z.object({ id: z.string() }))
        .query(({ input }) => ({ id: input.id })),
    });

    const openApiDocument = generateOpenApiDocument(appRouter, defaultDocOpts);

    expect(openApiSchemaValidator.validate(openApiDocument).errors).toEqual([]);
    expect(openApiDocument.paths['/echo']!.get!.parameters).toMatchInlineSnapshot(`
      Array [
        Object {
          "description": "Some custom header",
          "in": "header",
          "name": "x-custom-header",
          "required": true,
        },
        Object {
          "description": undefined,
          "in": "query",
          "name": "id",
          "required": true,
          "schema": Object {
            "type": "string",
          },
        },
      ]
    `);
  });

  test('with DELETE mutation', () => {
    const appRouter = t.router({
      deleteMutation: t.procedure
        .meta({ openapi: { method: 'DELETE', path: '/mutation/delete' } })
        .input(z.object({ id: z.string() }))
        .output(z.object({ id: z.string() }))
        .mutation(({ input }) => ({ id: input.id })),
    });

    const openApiDocument = generateOpenApiDocument(appRouter, defaultDocOpts);

    expect(openApiSchemaValidator.validate(openApiDocument).errors).toEqual([]);
    expect(openApiDocument.paths['/mutation/delete']!.delete!.requestBody).toMatchInlineSnapshot(
      `undefined`,
    );
    expect(openApiDocument.paths['/mutation/delete']!.delete!.parameters).toMatchInlineSnapshot(`
      Array [
        Object {
          "description": undefined,
          "in": "query",
          "name": "id",
          "required": true,
          "schema": Object {
            "type": "string",
          },
        },
      ]
    `);
  });

  test('with POST query', () => {
    const appRouter = t.router({
      postQuery: t.procedure
        .meta({ openapi: { method: 'POST', path: '/query/post' } })
        .input(z.object({ id: z.string() }))
        .output(z.object({ id: z.string() }))
        .query(({ input }) => ({ id: input.id })),
    });

    const openApiDocument = generateOpenApiDocument(appRouter, defaultDocOpts);

    expect(openApiSchemaValidator.validate(openApiDocument).errors).toEqual([]);
    expect(openApiDocument.paths['/query/post']!.post!.requestBody).toMatchInlineSnapshot(`
      Object {
        "content": Object {
          "application/json": Object {
            "schema": Object {
              "additionalProperties": false,
              "properties": Object {
                "id": Object {
                  "type": "string",
                },
              },
              "required": Array [
                "id",
              ],
              "type": "object",
            },
          },
        },
        "required": true,
      }
    `);
    expect(openApiDocument.paths['/query/post']!.post!.parameters).toMatchInlineSnapshot(
      `Array []`,
    );
  });

  test('with top-level preprocess', () => {
    const appRouter = t.router({
      topLevelPreprocessQuery: t.procedure
        .meta({ openapi: { method: 'GET', path: '/top-level-preprocess' } })
        .input(z.preprocess((arg) => arg, z.object({ id: z.string() })))
        .output(z.preprocess((arg) => arg, z.object({ id: z.string() })))
        .query(({ input }) => ({ id: input.id })),
      topLevelPreprocessMutation: t.procedure
        .meta({ openapi: { method: 'POST', path: '/top-level-preprocess' } })
        .input(z.preprocess((arg) => arg, z.object({ id: z.string() })))
        .output(z.preprocess((arg) => arg, z.object({ id: z.string() })))
        .mutation(({ input }) => ({ id: input.id })),
    });

    const openApiDocument = generateOpenApiDocument(appRouter, defaultDocOpts);

    expect(openApiSchemaValidator.validate(openApiDocument).errors).toEqual([]);
    expect(openApiDocument.paths['/top-level-preprocess']!.get!.parameters).toMatchInlineSnapshot(`
      Array [
        Object {
          "description": undefined,
          "in": "query",
          "name": "id",
          "required": true,
          "schema": Object {
            "type": "string",
          },
        },
      ]
    `);
    expect(openApiDocument.paths['/top-level-preprocess']!.post!.requestBody)
      .toMatchInlineSnapshot(`
      Object {
        "content": Object {
          "application/json": Object {
            "schema": Object {
              "additionalProperties": false,
              "properties": Object {
                "id": Object {
                  "type": "string",
                },
              },
              "required": Array [
                "id",
              ],
              "type": "object",
            },
          },
        },
        "required": true,
      }
    `);
  });

  test('with nested routers', () => {
    const appRouter = t.router({
      procedure: t.procedure
        .meta({ openapi: { method: 'GET', path: '/procedure' } })
        .input(z.object({ payload: z.string() }))
        .output(z.object({ payload: z.string() }))
        .query(({ input }) => ({ payload: input.payload })),
      router: t.router({
        procedure: t.procedure
          .meta({ openapi: { method: 'GET', path: '/router/procedure' } })
          .input(z.object({ payload: z.string() }))
          .output(z.object({ payload: z.string() }))
          .query(({ input }) => ({ payload: input.payload })),
        router: t.router({
          procedure: t.procedure
            .meta({ openapi: { method: 'GET', path: '/router/router/procedure' } })
            .input(z.object({ payload: z.string() }))
            .output(z.object({ payload: z.string() }))
            .query(({ input }) => ({ payload: input.payload })),
        }),
      }),
    });

    const openApiDocument = generateOpenApiDocument(appRouter, defaultDocOpts);

    expect(openApiSchemaValidator.validate(openApiDocument).errors).toEqual([]);
    expect(openApiDocument.paths).toMatchInlineSnapshot(`
      Object {
        "/procedure": Object {
          "get": Object {
            "description": undefined,
            "operationId": "query.procedure",
            "parameters": Array [
              Object {
                "description": undefined,
                "in": "query",
                "name": "payload",
                "required": true,
                "schema": Object {
                  "type": "string",
                },
              },
            ],
            "requestBody": undefined,
            "responses": Object {
              "200": Object {
                "content": Object {
                  "application/json": Object {
                    "schema": Object {
                      "additionalProperties": false,
                      "properties": Object {
                        "payload": Object {
                          "type": "string",
                        },
                      },
                      "required": Array [
                        "payload",
                      ],
                      "type": "object",
                    },
                  },
                },
                "description": "Successful response",
              },
              "default": Object {
                "$ref": "#/components/responses/error",
              },
            },
            "security": undefined,
            "summary": undefined,
            "tags": undefined,
          },
        },
        "/router/procedure": Object {
          "get": Object {
            "description": undefined,
            "operationId": "query.router.procedure",
            "parameters": Array [
              Object {
                "description": undefined,
                "in": "query",
                "name": "payload",
                "required": true,
                "schema": Object {
                  "type": "string",
                },
              },
            ],
            "requestBody": undefined,
            "responses": Object {
              "200": Object {
                "content": Object {
                  "application/json": Object {
                    "schema": Object {
                      "additionalProperties": false,
                      "properties": Object {
                        "payload": Object {
                          "type": "string",
                        },
                      },
                      "required": Array [
                        "payload",
                      ],
                      "type": "object",
                    },
                  },
                },
                "description": "Successful response",
              },
              "default": Object {
                "$ref": "#/components/responses/error",
              },
            },
            "security": undefined,
            "summary": undefined,
            "tags": undefined,
          },
        },
        "/router/router/procedure": Object {
          "get": Object {
            "description": undefined,
            "operationId": "query.router.router.procedure",
            "parameters": Array [
              Object {
                "description": undefined,
                "in": "query",
                "name": "payload",
                "required": true,
                "schema": Object {
                  "type": "string",
                },
              },
            ],
            "requestBody": undefined,
            "responses": Object {
              "200": Object {
                "content": Object {
                  "application/json": Object {
                    "schema": Object {
                      "additionalProperties": false,
                      "properties": Object {
                        "payload": Object {
                          "type": "string",
                        },
                      },
                      "required": Array [
                        "payload",
                      ],
                      "type": "object",
                    },
                  },
                },
                "description": "Successful response",
              },
              "default": Object {
                "$ref": "#/components/responses/error",
              },
            },
            "security": undefined,
            "summary": undefined,
            "tags": undefined,
          },
        },
      }
    `);
  });

  test('with multiple inputs', () => {
    const appRouter = t.router({
      query: t.procedure
        .meta({ openapi: { method: 'GET', path: '/query' } })
        .input(z.object({ id: z.string() }))
        .input(z.object({ payload: z.string() }))
        .output(z.object({ id: z.string(), payload: z.string() }))
        .query(({ input }) => ({ id: input.id, payload: input.payload })),
      mutation: t.procedure
        .meta({ openapi: { method: 'POST', path: '/mutation' } })
        .input(z.object({ id: z.string() }))
        .input(z.object({ payload: z.string() }))
        .output(z.object({ id: z.string(), payload: z.string() }))
        .mutation(({ input }) => ({ id: input.id, payload: input.payload })),
    });

    const openApiDocument = generateOpenApiDocument(appRouter, defaultDocOpts);

    expect(openApiSchemaValidator.validate(openApiDocument).errors).toEqual([]);
    expect(openApiDocument.paths['/query']!.get!.parameters).toMatchInlineSnapshot(`
      Array [
        Object {
          "description": undefined,
          "in": "query",
          "name": "id",
          "required": true,
          "schema": Object {
            "type": "string",
          },
        },
        Object {
          "description": undefined,
          "in": "query",
          "name": "payload",
          "required": true,
          "schema": Object {
            "type": "string",
          },
        },
      ]
    `);
    expect(openApiDocument.paths['/mutation']!.post!.requestBody).toMatchInlineSnapshot(`
      Object {
        "content": Object {
          "application/json": Object {
            "schema": Object {
              "additionalProperties": false,
              "properties": Object {
                "id": Object {
                  "type": "string",
                },
                "payload": Object {
                  "type": "string",
                },
              },
              "required": Array [
                "id",
                "payload",
              ],
              "type": "object",
            },
          },
        },
        "required": true,
      }
    `);
  });

  test('with content types', () => {
    {
      const appRouter = t.router({
        withNone: t.procedure
          .meta({ openapi: { method: 'POST', path: '/with-none', contentTypes: [] } })
          .input(z.object({ payload: z.string() }))
          .output(z.object({ payload: z.string() }))
          .mutation(({ input }) => ({ payload: input.payload })),
      });

      expect(() => {
        generateOpenApiDocument(appRouter, defaultDocOpts);
      }).toThrowError('[mutation.withNone] - At least one content type must be specified');
    }
    {
      const appRouter = t.router({
        withUrlencoded: t.procedure
          .meta({
            openapi: {
              method: 'POST',
              path: '/with-urlencoded',
              contentTypes: ['application/x-www-form-urlencoded'],
            },
          })
          .input(z.object({ payload: z.string() }))
          .output(z.object({ payload: z.string() }))
          .mutation(({ input }) => ({ payload: input.payload })),
        withJson: t.procedure
          .meta({
            openapi: { method: 'POST', path: '/with-json', contentTypes: ['application/json'] },
          })
          .input(z.object({ payload: z.string() }))
          .output(z.object({ payload: z.string() }))
          .mutation(({ input }) => ({ payload: input.payload })),
        withAll: t.procedure
          .meta({
            openapi: {
              method: 'POST',
              path: '/with-all',
              contentTypes: ['application/json', 'application/x-www-form-urlencoded'],
            },
          })
          .input(z.object({ payload: z.string() }))
          .output(z.object({ payload: z.string() }))
          .mutation(({ input }) => ({ payload: input.payload })),
        withDefault: t.procedure
          .meta({ openapi: { method: 'POST', path: '/with-default' } })
          .input(z.object({ payload: z.string() }))
          .output(z.object({ payload: z.string() }))
          .mutation(({ input }) => ({ payload: input.payload })),
      });

      const openApiDocument = generateOpenApiDocument(appRouter, defaultDocOpts);

      expect(openApiSchemaValidator.validate(openApiDocument).errors).toEqual([]);
      expect(
        Object.keys((openApiDocument.paths['/with-urlencoded']!.post!.requestBody as any).content),
      ).toEqual(['application/x-www-form-urlencoded']);
      expect(
        Object.keys((openApiDocument.paths['/with-json']!.post!.requestBody as any).content),
      ).toEqual(['application/json']);
      expect(
        Object.keys((openApiDocument.paths['/with-all']!.post!.requestBody as any).content),
      ).toEqual(['application/json', 'application/x-www-form-urlencoded']);
      expect(
        (openApiDocument.paths['/with-all']!.post!.requestBody as any).content['application/json'],
      ).toEqual(
        (openApiDocument.paths['/with-all']!.post!.requestBody as any).content[
          'application/x-www-form-urlencoded'
        ],
      );
      expect(
        Object.keys((openApiDocument.paths['/with-default']!.post!.requestBody as any).content),
      ).toEqual(['application/json']);
    }
  });
<<<<<<< HEAD
=======

  test('with deprecated', () => {
    const appRouter = t.router({
      deprecated: t.procedure
        .meta({ openapi: { method: 'POST', path: '/deprecated', deprecated: true } })
        .input(z.object({ payload: z.string() }))
        .output(z.object({ payload: z.string() }))
        .mutation(({ input }) => ({ payload: input.payload })),
    });

    const openApiDocument = generateOpenApiDocument(appRouter, defaultDocOpts);

    expect(openApiSchemaValidator.validate(openApiDocument).errors).toEqual([]);
    expect(openApiDocument.paths['/deprecated']!.post!.deprecated).toEqual(true);
  });

  test('with security schemes', () => {
    const appRouter = t.router({
      protected: t.procedure
        .meta({ openapi: { method: 'POST', path: '/protected', protect: true } })
        .input(z.object({ payload: z.string() }))
        .output(z.object({ payload: z.string() }))
        .mutation(({ input }) => ({ payload: input.payload })),
    });

    const openApiDocument = generateOpenApiDocument(appRouter, {
      title: 'tRPC OpenAPI',
      version: '1.0.0',
      baseUrl: 'http://localhost:3000/api',
      securitySchemes: {
        ApiKey: {
          type: 'apiKey',
          in: 'header',
          name: 'X-API-Key',
        },
      },
    });

    expect(openApiSchemaValidator.validate(openApiDocument).errors).toEqual([]);
    expect(openApiDocument.components!.securitySchemes).toEqual({
      ApiKey: {
        type: 'apiKey',
        in: 'header',
        name: 'X-API-Key',
      },
    });
    expect(openApiDocument.paths['/protected']!.post!.security).toEqual([{ ApiKey: [] }]);
  });
>>>>>>> a51ce1aa
});<|MERGE_RESOLUTION|>--- conflicted
+++ resolved
@@ -1229,7 +1229,6 @@
           "description": undefined,
           "in": "query",
           "name": "one",
-<<<<<<< HEAD
           "required": false,
           "schema": Object {
             "type": "string",
@@ -1280,68 +1279,13 @@
           "description": undefined,
           "in": "query",
           "name": "two",
-=======
->>>>>>> a51ce1aa
           "required": false,
           "schema": Object {
             "type": "string",
           },
         },
-        Object {
-          "description": undefined,
-          "in": "query",
-          "name": "two",
-          "required": true,
-          "schema": Object {
-            "type": "string",
-          },
-        },
       ]
     `);
-<<<<<<< HEAD
-=======
-    expect(openApiDocument.paths['/optional-param']!.get!.responses[200]).toMatchInlineSnapshot(`
-      Object {
-        "content": Object {
-          "application/json": Object {
-            "schema": Object {
-              "anyOf": Array [
-                Object {
-                  "not": Object {},
-                },
-                Object {
-                  "type": "string",
-                },
-              ],
-            },
-          },
-        },
-        "description": "Successful response",
-      }
-    `);
-    expect(openApiDocument.paths['/optional-object']!.get!.parameters).toMatchInlineSnapshot(`
-      Array [
-        Object {
-          "description": undefined,
-          "in": "query",
-          "name": "one",
-          "required": false,
-          "schema": Object {
-            "type": "string",
-          },
-        },
-        Object {
-          "description": undefined,
-          "in": "query",
-          "name": "two",
-          "required": false,
-          "schema": Object {
-            "type": "string",
-          },
-        },
-      ]
-    `);
->>>>>>> a51ce1aa
     expect(openApiDocument.paths['/optional-object']!.get!.responses[200]).toMatchInlineSnapshot(`
       Object {
         "content": Object {
@@ -2632,8 +2576,6 @@
       ).toEqual(['application/json']);
     }
   });
-<<<<<<< HEAD
-=======
 
   test('with deprecated', () => {
     const appRouter = t.router({
@@ -2682,5 +2624,4 @@
     });
     expect(openApiDocument.paths['/protected']!.post!.security).toEqual([{ ApiKey: [] }]);
   });
->>>>>>> a51ce1aa
 });