--- conflicted
+++ resolved
@@ -196,11 +196,7 @@
 ```typescript
 // Router
 export const appRouter = trpc.router<Context, OpenApiMeta>().mutation('sayHello', {
-<<<<<<< HEAD
-  meta: { openapi: { enabled: true, method: 'GET', path: '/say-hello/{name}' /* 👈 */ } },
-=======
   meta: { openapi: { enabled: true, method: 'POST', path: '/say-hello/{name}' /* 👈 */ } },
->>>>>>> 9ffe0d49
   input: z.object({ name: z.string() /* 👈 */, greeting: z.string() }),
   output: z.object({ greeting: z.string() }),
   resolve: ({ input }) => {
