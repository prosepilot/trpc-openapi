![trpc-openapi](assets/trpc-openapi-readme.png)

<div align="center">
  <h1>trpc-openapi</h1>
  <a href="https://www.npmjs.com/package/trpc-openapi"><img src="https://img.shields.io/npm/v/trpc-openapi.svg?style=flat&color=brightgreen" target="_blank" /></a>
  <a href="./LICENSE"><img src="https://img.shields.io/badge/license-MIT-black" /></a>
  <a href="https://trpc.io/discord" target="_blank"><img src="https://img.shields.io/badge/chat-discord-blue.svg" /></a>
  <br />
  <hr />
</div>

## **[OpenAPI](https://swagger.io/specification/) support for [tRPC](https://trpc.io/)** 🧩

- Easy REST endpoints for your tRPC procedures.
- Perfect for incremental adoption.
- OpenAPI version 3.0.3.

## Usage

**1. Install `trpc-openapi`.**

```bash
# npm
npm install trpc-openapi
# yarn
yarn add trpc-openapi
```

**2. Add `OpenApiMeta` to your tRPC instance.**

```typescript
import { initTRPC } from '@trpc/server';
import { OpenApiMeta } from 'trpc-openapi';

const t = initTRPC.meta<OpenApiMeta>().create(); /* 👈 */
```

**3. Enable `openapi` support for a procedure.**

```typescript
export const appRouter = t.router({
  sayHello: t.procedure
    .meta({ /* 👉 */ openapi: { method: 'GET', path: '/say-hello' } })
    .input(z.object({ name: z.string() }))
    .output(z.object({ greeting: z.string() }))
    .query(({ input }) => {
      return { greeting: `Hello ${input.name}!` };
    });
});
```

**4. Generate an OpenAPI document.**

```typescript
import { generateOpenApiDocument } from 'trpc-openapi';

import { appRouter } from '../appRouter';

/* 👇 */
export const openApiDocument = generateOpenApiDocument(appRouter, {
  title: 'tRPC OpenAPI',
  version: '1.0.0',
  baseUrl: 'http://localhost:3000',
});
```

**5. Add an `trpc-openapi` handler to your app.**

We currently support adapters for [`Express`](http://expressjs.com/), [`Next.js`](https://nextjs.org/), [`Serverless`](https://www.serverless.com/) & [`Node:HTTP`](https://nodejs.org/api/http.html).

[`Fetch`](https://developer.mozilla.org/en-US/docs/Web/API/Fetch_API), [`Fastify`](https://www.fastify.io/), [`Nuxt`](https://nuxtjs.org/), [`Workers`](https://workers.cloudflare.com/) & more soon™, PRs are welcomed 🙌.

```typescript
import http from 'http';
import { createOpenApiHttpHandler } from 'trpc-openapi';

import { appRouter } from '../appRouter';

const server = http.createServer(createOpenApiHttpHandler({ router: appRouter })); /* 👈 */

server.listen(3000);
```

**6. Profit 🤑**

```typescript
// client.ts
const res = await fetch('http://localhost:3000/say-hello?name=James', { method: 'GET' });
const body = await res.json(); /* { greeting: 'Hello James!' } */
```

## Requirements

Peer dependencies:

- [`tRPC`](https://github.com/trpc/trpc) Server v10 (`@trpc/server`) must be installed.
- [`Zod`](https://github.com/colinhacks/zod) v3 (`zod@^3.14.4`) must be installed (recommended `^3.20.0`).

For a procedure to support OpenAPI the following _must_ be true:

- Both `input` and `output` parsers are present AND use `Zod` validation.
- Query `input` parsers extend `Object<{ [string]: String | Number | BigInt | Date }>` or `Void`.
- Mutation `input` parsers extend `Object<{ [string]: AnyType }>` or `Void`.
- `meta.openapi.method` is `GET`, `POST`, `PATCH`, `PUT` or `DELETE`.
- `meta.openapi.path` is a string starting with `/`.
- `meta.openapi.path` parameters exist in `input` parser as `String | Number | BigInt | Date`

Please note:

- Data [`transformers`](https://trpc.io/docs/data-transformers) (such as `superjson`) are ignored.
- Trailing slashes are ignored.
- Routing is case-insensitive.

## HTTP Requests

Procedures with a `GET`/`DELETE` method will accept inputs via URL `query parameters`. Procedures with a `POST`/`PATCH`/`PUT` method will accept inputs via the `request body` with a `application/json` or `application/x-www-form-urlencoded` content type.

### Path parameters

A procedure can accept a set of inputs via URL path parameters. You can add a path parameter to any OpenAPI procedure by using curly brackets around an input name as a path segment in the `meta.openapi.path` field.

### Query parameters

Query & path parameter inputs are always accepted as a `string`. This library will attempt to [coerce](https://github.com/colinhacks/zod#coercion-for-primitives) your input values to the following primitive types out of the box: `number`, `boolean`, `bigint` and `date`. If you wish to support others such as `object`, `array` etc. please use [`z.preprocess()`](https://github.com/colinhacks/zod#preprocess).

```typescript
// Router
export const appRouter = t.router({
  sayHello: t.procedure
    .meta({ openapi: { method: 'GET', path: '/say-hello/{name}' /* 👈 */ } })
    .input(z.object({ name: z.string() /* 👈 */, greeting: z.string() }))
    .output(z.object({ greeting: z.string() }))
    .query(({ input }) => {
      return { greeting: `${input.greeting} ${input.name}!` };
    });
});

// Client
const res = await fetch('http://localhost:3000/say-hello/James?greeting=Hello' /* 👈 */, {
  method: 'GET',
});
const body = await res.json(); /* { greeting: 'Hello James!' } */
```

### Request body

```typescript
// Router
export const appRouter = t.router({
  sayHello: t.procedure
    .meta({ openapi: { method: 'POST', path: '/say-hello/{name}' /* 👈 */ } })
    .input(z.object({ name: z.string() /* 👈 */, greeting: z.string() }))
    .output(z.object({ greeting: z.string() }))
    .mutation(({ input }) => {
      return { greeting: `${input.greeting} ${input.name}!` };
    });
});

// Client
const res = await fetch('http://localhost:3000/say-hello/James' /* 👈 */, {
  method: 'POST',
  headers: { 'Content-Type': 'application/json' },
  body: JSON.stringify({ greeting: 'Hello' }),
});
const body = await res.json(); /* { greeting: 'Hello James!' } */
```

### Custom headers

Any custom headers can be specified in the `meta.openapi.headers` array, these headers will not be validated on request. Please consider using [Authorization](#authorization) for first-class OpenAPI auth/security support.

## HTTP Responses

Status codes will be `200` by default for any successful requests. In the case of an error, the status code will be derived from the thrown `TRPCError` or fallback to `500`.

You can modify the status code or headers for any response using the `responseMeta` function.

Please see [error status codes here](src/adapters/node-http/errors.ts).

## Authorization

To create protected endpoints, add `protect: true` to the `meta.openapi` object of each tRPC procedure. You can then authenticate each request with the `createContext` function using the `Authorization` header with the `Bearer` scheme.

Explore a [complete example here](examples/with-nextjs/src/server/router.ts).

#### Server

```typescript
import { TRPCError, initTRPC } from '@trpc/server';
import { OpenApiMeta } from 'trpc-openapi';

type User = { id: string; name: string };

const users: User[] = [
  {
    id: 'usr_123',
    name: 'James',
  },
];

export type Context = { user: User | null };

export const createContext = async ({ req, res }): Promise<Context> => {
  let user: User | null = null;
  if (req.headers.authorization) {
    const userId = req.headers.authorization.split(' ')[1];
    user = users.find((_user) => _user.id === userId);
  }
  return { user };
};

const t = initTRPC.context<Context>().meta<OpenApiMeta>().create();

export const appRouter = t.router({
  sayHello: t.procedure
    .meta({ openapi: { method: 'GET', path: '/say-hello', protect: true /* 👈 */ } })
    .input(z.void()) // no input expected
    .output(z.object({ greeting: z.string() }))
    .query(({ input, ctx }) => {
      if (!ctx.user) {
        throw new TRPCError({ message: 'User not found', code: 'UNAUTHORIZED' });
      }
      return { greeting: `Hello ${ctx.user.name}!` };
    }),
});
```

#### Client

```typescript
const res = await fetch('http://localhost:3000/say-hello', {
  method: 'GET',
  headers: { Authorization: 'Bearer usr_123' } /* 👈 */,
});
const body = await res.json(); /* { greeting: 'Hello James!' } */
```

## Examples

_For advanced use-cases, please find examples in our [complete test suite](test)._

#### With Express

Please see [full example here](examples/with-express).

```typescript
import { createExpressMiddleware } from '@trpc/server/adapters/express';
import express from 'express';
import { createOpenApiExpressMiddleware } from 'trpc-openapi';

import { appRouter } from '../appRouter';

const app = express();

app.use('/api/trpc', createExpressMiddleware({ router: appRouter }));
app.use('/api', createOpenApiExpressMiddleware({ router: appRouter })); /* 👈 */

app.listen(3000);
```

#### With Next.js

Please see [full example here](examples/with-nextjs).

```typescript
// pages/api/[...trpc].ts
import { createOpenApiNextHandler } from 'trpc-openapi';

import { appRouter } from '../../server/appRouter';

export default createOpenApiNextHandler({ router: appRouter });
```

#### With AWS Lambda

Please see [full example here](examples/with-serverless).

```typescript
import { createOpenApiAwsLambdaHandler } from 'trpc-openapi';

import { appRouter } from './appRouter';

export const openApi = createOpenApiAwsLambdaHandler({ router: appRouter });
```

#### With Fastify

Please see [full example here](examples/with-fastify).

```typescript
import { fastifyTRPCPlugin } from '@trpc/server/adapters/fastify';
import Fastify from 'fastify';
import { fastifyTRPCOpenApiPlugin } from 'trpc-openapi';

import { appRouter } from './router';

const fastify = Fastify();

async function main() {
  await fastify.register(fastifyTRPCPlugin, { router: appRouter });
  await fastify.register(fastifyTRPCOpenApiPlugin, { router: appRouter }); /* 👈 */

  await fastify.listen({ port: 3000 });
}

main();
```

## Types

#### GenerateOpenApiDocumentOptions

Please see [full typings here](src/generator/index.ts).

| Property          | Type                                   | Description                                             | Required |
| ----------------- | -------------------------------------- | ------------------------------------------------------- | -------- |
| `title`           | `string`                               | The title of the API.                                   | `true`   |
| `description`     | `string`                               | A short description of the API.                         | `false`  |
| `version`         | `string`                               | The version of the OpenAPI document.                    | `true`   |
| `baseUrl`         | `string`                               | The base URL of the target server.                      | `true`   |
| `docsUrl`         | `string`                               | A URL to any external documentation.                    | `false`  |
| `tags`            | `string[]`                             | A list for ordering endpoint groups.                    | `false`  |
| `securitySchemes` | `Record<string, SecuritySchemeObject>` | Defaults to `Authorization` header with `Bearer` scheme | `false`  |

#### OpenApiMeta

Please see [full typings here](src/types.ts).

<<<<<<< HEAD
| Property       | Type                | Description                                                                                                  | Required | Default                |
| -------------- | ------------------- | ------------------------------------------------------------------------------------------------------------ | -------- | ---------------------- |
| `enabled`      | `boolean`           | Exposes this procedure to `trpc-openapi` adapters and on the OpenAPI document.                               | `false`  | `true`                 |
| `method`       | `HttpMethod`        | HTTP method this endpoint is exposed on. Value can be `GET`, `POST`, `PATCH`, `PUT` or `DELETE`.             | `true`   | `undefined`            |
| `path`         | `string`            | Pathname this endpoint is exposed on. Value must start with `/`, specify path parameters using `{}`.         | `true`   | `undefined`            |
| `protect`      | `boolean`           | Requires this endpoint to use an `Authorization` header credential with `Bearer` scheme on OpenAPI document. | `false`  | `false`                |
| `summary`      | `string`            | A short summary of the endpoint included in the OpenAPI document.                                            | `false`  | `undefined`            |
| `description`  | `string`            | A verbose description of the endpoint included in the OpenAPI document.                                      | `false`  | `undefined`            |
| `tags`         | `string[]`          | A list of tags used for logical grouping of endpoints in the OpenAPI document.                               | `false`  | `undefined`            |
| `headers`      | `ParameterObject[]` | An array of custom headers to add for this endpoint in the OpenAPI document.                                 | `false`  | `undefined`            |
| `contentTypes` | `ContentType[]`     | A set of content types specified as accepted in the OpenAPI document.                                        | `false`  | `['application/json']` |
=======
| Property       | Type                | Description                                                                                          | Required | Default                |
| -------------- | ------------------- | ---------------------------------------------------------------------------------------------------- | -------- | ---------------------- |
| `enabled`      | `boolean`           | Exposes this procedure to `trpc-openapi` adapters and on the OpenAPI document.                       | `false`  | `true`                 |
| `method`       | `HttpMethod`        | HTTP method this endpoint is exposed on. Value can be `GET`, `POST`, `PATCH`, `PUT` or `DELETE`.     | `true`   | `undefined`            |
| `path`         | `string`            | Pathname this endpoint is exposed on. Value must start with `/`, specify path parameters using `{}`. | `true`   | `undefined`            |
| `protect`      | `boolean`           | Requires this endpoint to use a security scheme.                                                     | `false`  | `false`                |
| `summary`      | `string`            | A short summary of the endpoint included in the OpenAPI document.                                    | `false`  | `undefined`            |
| `description`  | `string`            | A verbose description of the endpoint included in the OpenAPI document.                              | `false`  | `undefined`            |
| `tags`         | `string[]`          | A list of tags used for logical grouping of endpoints in the OpenAPI document.                       | `false`  | `undefined`            |
| `headers`      | `ParameterObject[]` | An array of custom headers to add for this endpoint in the OpenAPI document.                         | `false`  | `undefined`            |
| `contentTypes` | `ContentType[]`     | A set of content types specified as accepted in the OpenAPI document.                                | `false`  | `['application/json']` |
| `deprecated`   | `boolean`           | Whether or not to mark an endpoint as deprecated                                                     | `false`  | `false`                |
>>>>>>> a51ce1aa

#### CreateOpenApiNodeHttpHandlerOptions

Please see [full typings here](src/adapters/node-http/core.ts).

| Property        | Type       | Description                                            | Required |
| --------------- | ---------- | ------------------------------------------------------ | -------- |
| `router`        | `Router`   | Your application tRPC router.                          | `true`   |
| `createContext` | `Function` | Passes contextual (`ctx`) data to procedure resolvers. | `false`  |
| `responseMeta`  | `Function` | Returns any modifications to statusCode & headers.     | `false`  |
| `onError`       | `Function` | Called if error occurs inside handler.                 | `false`  |
| `maxBodySize`   | `number`   | Maximum request body size in bytes (default: 100kb).   | `false`  |

---

_Still using tRPC v9? See our [`.interop()`](examples/with-interop) example._

## License

Distributed under the MIT License. See LICENSE for more information.

## Contact

James Berry - Follow me on Twitter [@jlalmes](https://twitter.com/jlalmes) 💚<|MERGE_RESOLUTION|>--- conflicted
+++ resolved
@@ -326,19 +326,6 @@
 
 Please see [full typings here](src/types.ts).
 
-<<<<<<< HEAD
-| Property       | Type                | Description                                                                                                  | Required | Default                |
-| -------------- | ------------------- | ------------------------------------------------------------------------------------------------------------ | -------- | ---------------------- |
-| `enabled`      | `boolean`           | Exposes this procedure to `trpc-openapi` adapters and on the OpenAPI document.                               | `false`  | `true`                 |
-| `method`       | `HttpMethod`        | HTTP method this endpoint is exposed on. Value can be `GET`, `POST`, `PATCH`, `PUT` or `DELETE`.             | `true`   | `undefined`            |
-| `path`         | `string`            | Pathname this endpoint is exposed on. Value must start with `/`, specify path parameters using `{}`.         | `true`   | `undefined`            |
-| `protect`      | `boolean`           | Requires this endpoint to use an `Authorization` header credential with `Bearer` scheme on OpenAPI document. | `false`  | `false`                |
-| `summary`      | `string`            | A short summary of the endpoint included in the OpenAPI document.                                            | `false`  | `undefined`            |
-| `description`  | `string`            | A verbose description of the endpoint included in the OpenAPI document.                                      | `false`  | `undefined`            |
-| `tags`         | `string[]`          | A list of tags used for logical grouping of endpoints in the OpenAPI document.                               | `false`  | `undefined`            |
-| `headers`      | `ParameterObject[]` | An array of custom headers to add for this endpoint in the OpenAPI document.                                 | `false`  | `undefined`            |
-| `contentTypes` | `ContentType[]`     | A set of content types specified as accepted in the OpenAPI document.                                        | `false`  | `['application/json']` |
-=======
 | Property       | Type                | Description                                                                                          | Required | Default                |
 | -------------- | ------------------- | ---------------------------------------------------------------------------------------------------- | -------- | ---------------------- |
 | `enabled`      | `boolean`           | Exposes this procedure to `trpc-openapi` adapters and on the OpenAPI document.                       | `false`  | `true`                 |
@@ -351,7 +338,6 @@
 | `headers`      | `ParameterObject[]` | An array of custom headers to add for this endpoint in the OpenAPI document.                         | `false`  | `undefined`            |
 | `contentTypes` | `ContentType[]`     | A set of content types specified as accepted in the OpenAPI document.                                | `false`  | `['application/json']` |
 | `deprecated`   | `boolean`           | Whether or not to mark an endpoint as deprecated                                                     | `false`  | `false`                |
->>>>>>> a51ce1aa
 
 #### CreateOpenApiNodeHttpHandlerOptions
 
