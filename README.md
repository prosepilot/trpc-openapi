--- conflicted
+++ resolved
@@ -126,11 +126,7 @@
 
 #### Query
 
-<<<<<<< HEAD
-Query inputs are always received as a `string`, if you wish to support other primitives such as `number`, `boolean`, `Date` etc. please use [`z.preprocess()`](https://github.com/colinhacks/zod#preprocess).
-=======
 Query inputs are always accepted as a `string`, if you wish to support other primitives such as `number`, `boolean`, `Date` etc. please use [`z.preprocess()`](https://github.com/colinhacks/zod#preprocess).
->>>>>>> 4234dc0c
 
 ```typescript
 // Router
