--- conflicted
+++ resolved
@@ -231,26 +231,15 @@
 
 Please see full typings [here](src/types.ts).
 
-<<<<<<< HEAD
-| Property  | Type         | Description                                                                                                         | Required | Default     |
-| --------- | ------------ | ------------------------------------------------------------------------------------------------------------------- | -------- | ----------- |
-| `enabled` | `boolean`    | Exposes procedure to `trpc-openapi` adapters and in OpenAPI document                                                | `true`   | `false`     |
-| `method`  | `HttpMethod` | Method this route is exposed on. Value can be `GET` or `DELETE` for query OR `POST`, `PUT` or `PATCH` for mutation. | `true`   | `undefined` |
-| `path`    | `string`     | Route this endpoint is exposed on. Value must start with `/`. Specify parameters using `{}`.                        | `true`   | `undefined` |
-| `protect` | `boolean`    | Requires this route to have an `Authorization` header credential using the `Bearer` scheme on OpenAPI document.     | `false`  | `false`     |
-| `summary` | `string`     | Route summary included in OpenAPI document.                                                                         | `false`  | `undefined` |
-| `tags`    | `string[]`   | Route tags included in OpenAPI document.                                                                            | `false`  | `[]`        |
-=======
-| Property      | Type         | Description                                                                                                         | Required | Default     |
-| ------------- | ------------ | ------------------------------------------------------------------------------------------------------------------- | -------- | ----------- |
-| `enabled`     | `boolean`    | Exposes procedure to `trpc-openapi` adapters and in OpenAPI document                                                | `true`   | `false`     |
-| `method`      | `HttpMethod` | Method this route is exposed on. Value can be `GET` or `DELETE` for query OR `POST`, `PUT` or `PATCH` for mutation. | `true`   | `undefined` |
-| `path`        | `string`     | Path this route is exposed on. Value must start with `/`.                                                           | `true`   | `undefined` |
-| `protect`     | `boolean`    | Requires this route to have an `Authorization` header credential using the `Bearer` scheme on OpenAPI document.     | `false`  | `false`     |
-| `summary`     | `string`     | Route summary included in OpenAPI document.                                                                         | `false`  | `undefined` |
-| `description` | `string`     | Route description included in OpenAPI document.                                                                     | `false`  | `undefined` |
-| `tags`        | `string[]`   | Route tags included in OpenAPI document.                                                                            | `false`  | `[]`        |
->>>>>>> 648365b1
+| Property      | Type         | Description                                                                                                            | Required | Default     |
+| ------------- | ------------ | ---------------------------------------------------------------------------------------------------------------------- | -------- | ----------- |
+| `enabled`     | `boolean`    | Exposes procedure to `trpc-openapi` adapters and on the OpenAPI document                                               | `true`   | `false`     |
+| `method`      | `HttpMethod` | Method this endpoint is exposed on. Value can be `GET` or `DELETE` for query OR `POST`, `PUT` or `PATCH` for mutation. | `true`   | `undefined` |
+| `path`        | `string`     | Pathname this endpoint is exposed on. Value must start with `/`. Specify parameters using `{}`.                        | `true`   | `undefined` |
+| `protect`     | `boolean`    | Requires this endpoint to use an `Authorization` header credential using the `Bearer` scheme on OpenAPI document.      | `false`  | `false`     |
+| `summary`     | `string`     | A short summary included in the OpenAPI document.                                                                      | `false`  | `undefined` |
+| `description` | `string`     | A verbose description included in the OpenAPI document.                                                                | `false`  | `undefined` |
+| `tags`        | `string[]`   | A list of tags to group endpoints in the OpenAPI document.                                                             | `false`  | `[]`        |
 
 #### GenerateOpenApiDocumentOptions
 
